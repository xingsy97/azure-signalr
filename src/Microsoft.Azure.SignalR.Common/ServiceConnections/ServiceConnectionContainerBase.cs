﻿// Copyright (c) Microsoft. All rights reserved.
// Licensed under the MIT license. See LICENSE file in the project root for full license information.

using System;
using System.Collections.Generic;
using System.Diagnostics;
using System.Linq;
using System.Threading;
using System.Threading.Tasks;
using Microsoft.Azure.SignalR.Common;
using Microsoft.Azure.SignalR.Protocol;
using Microsoft.Extensions.Logging;

namespace Microsoft.Azure.SignalR
{
    internal abstract class ServiceConnectionContainerBase : IServiceConnectionContainer, IServiceMessageHandler
    {
        private const int CheckWindow = 5;
        private static readonly TimeSpan CheckTimeSpan = TimeSpan.FromMinutes(10);

        // Give interval(5s) * 24 = 2min window for retry considering abnormal case.
        private const int MaxRetryRemoveSeverConnection = 24;

        private static readonly int MaxReconnectBackOffInternalInMilliseconds = 1000;
        // Give (interval * 3 + 1) delay when check value expire.
        private static readonly long DefaultServersPingTimeoutTicks = Stopwatch.Frequency * ((long)Constants.Periods.DefaultServersPingInterval.TotalSeconds * 3 + 1);
        private static readonly Tuple<string, long> DefaultServersTagContext = new Tuple<string, long>(string.Empty, 0);

        private static TimeSpan ReconnectInterval =>
            TimeSpan.FromMilliseconds(StaticRandom.Next(MaxReconnectBackOffInternalInMilliseconds));

        private readonly BackOffPolicy _backOffPolicy = new BackOffPolicy();

        private readonly object _lock = new object();

        private readonly object _statusLock = new object();

        private (int count, DateTime? last) _inactiveInfo;

        private readonly AckHandler _ackHandler;

        private readonly CustomizedPingTimer _statusPing;

        private readonly CustomizedPingTimer _serversPing;

        private readonly ServiceDiagnosticLogsContext _serviceDiagnosticLogsContext = new ServiceDiagnosticLogsContext { EnableMessageLog = false };

        private volatile List<IServiceConnection> _serviceConnections;

        private volatile ServiceConnectionStatus _status;


        // <serversTag, latestTimestamp>
        private volatile Tuple<string, long> _serversTagContext = DefaultServersTagContext;
        private volatile bool _hasClients;
        private volatile bool _terminated = false;

        protected ILogger Logger { get; }

        protected List<IServiceConnection> ServiceConnections
        {
            get { return _serviceConnections; }
            set { _serviceConnections = value; }
        }

        protected IServiceConnectionFactory ServiceConnectionFactory { get; }

        protected int FixedConnectionCount { get; }

        protected virtual ServiceConnectionType InitialConnectionType { get; } = ServiceConnectionType.Default;

        public HubServiceEndpoint Endpoint { get; }

        public event Action<StatusChange> ConnectionStatusChanged;

        public string ServersTag => _serversTagContext.Item1;

        public bool HasClients => _hasClients;

        public ServiceConnectionStatus Status
        {
            get => _status;

            private set
            {
                if (_status != value)
                {
                    lock (_statusLock)
                    {
                        if (_status != value)
                        {
                            var prev = _status;
                            _status = value;
                            ConnectionStatusChanged?.Invoke(new StatusChange(prev, value));
                        }
                    }
                }
            }
        }

        protected ServiceConnectionContainerBase(IServiceConnectionFactory serviceConnectionFactory,
                                                 int minConnectionCount,
                                                 HubServiceEndpoint endpoint,
                                                 IReadOnlyList<IServiceConnection> initialConnections = null,
                                                 ILogger logger = null,
                                                 AckHandler ackHandler = null)
        {
            Logger = logger ?? throw new ArgumentNullException(nameof(logger));
            ServiceConnectionFactory = serviceConnectionFactory;
            Endpoint = endpoint;
            _ackHandler = ackHandler ?? new AckHandler();

            // make sure it is after _endpoint is set
            // init initial connections 
            List<IServiceConnection> initial;
            if (initialConnections == null)
            {
                initial = new List<IServiceConnection>();
            }
            else
            {
                initial = new List<IServiceConnection>(initialConnections);
                foreach (var conn in initial)
                {
                    conn.ConnectionStatusChanged += OnConnectionStatusChanged;
                }
            }

            var remainingCount = minConnectionCount - (initialConnections?.Count ?? 0);
            if (remainingCount > 0)
            {
                // if still not match or greater than minConnectionCount, create more
                var remaining = CreateFixedServiceConnection(remainingCount);
                initial.AddRange(remaining);
            }

            ServiceConnections = initial;
            FixedConnectionCount = initial.Count;
            ConnectionStatusChanged += OnStatusChanged;

            _statusPing = new CustomizedPingTimer(Logger, Constants.CustomizedPingTimer.ServiceStatus, WriteServiceStatusPingAsync, Constants.Periods.DefaultStatusPingInterval, Constants.Periods.DefaultStatusPingInterval);
            
            // when server connection count is specified to 0, the app server only handle negotiate requests
            if (initial.Count > 0)
            {
                _statusPing.Start();
            }

            _serversPing = new CustomizedPingTimer(Logger, Constants.CustomizedPingTimer.Servers, WriteServersPingAsync, Constants.Periods.DefaultServersPingInterval, Constants.Periods.DefaultServersPingInterval);
        }

        public async Task StartAsync()
        {
            using (new ServiceConnectionContainerScope(_serviceDiagnosticLogsContext))
            {
                await Task.WhenAll(ServiceConnections.Select(c => StartCoreAsync(c)));
            }
        }

        public virtual Task StopAsync()
        {
            _terminated = true;
            _statusPing.Stop();
            return Task.WhenAll(ServiceConnections.Select(c => c.StopAsync()));
        }

        /// <summary>
        /// Start and manage the whole connection lifetime
        /// </summary>
        /// <returns></returns>
        protected async Task StartCoreAsync(IServiceConnection connection, string target = null)
        {
            if (_terminated)
            {
                return;
            }

            try
            {
                await connection.StartAsync(target);
            }
            finally
            {
                await OnConnectionComplete(connection);
            }
        }

        public virtual Task HandlePingAsync(PingMessage pingMessage)
        {
            if (RuntimeServicePingMessage.TryGetStatus(pingMessage, out var status))
            {
                Log.ReceivedServiceStatusPing(Logger, status, Endpoint);
                _hasClients = status;
                Endpoint.IsActive = GetServiceStatus(status, CheckWindow, CheckTimeSpan);
            }
            else if (RuntimeServicePingMessage.TryGetServersTag(pingMessage, out var serversTag, out var updatedTime))
            {
                Log.ReceivedServersTagPing(Logger, Endpoint);
                if (updatedTime > _serversTagContext.Item2)
                {
                    _serversTagContext = Tuple.Create(serversTag, updatedTime);
                }
            }
            else if (RuntimeServicePingMessage.TryGetMessageLogEnableFlag(pingMessage, out var enableMessageLog))
            {
                _serviceDiagnosticLogsContext.EnableMessageLog = enableMessageLog;
            }
            return Task.CompletedTask;
        }

        public void HandleAck(AckMessage ackMessage)
        {
            _ackHandler.TriggerAck(ackMessage.AckId, (AckStatus)ackMessage.Status);
        }

        public Task ConnectionInitializedTask => Task.WhenAll(from connection in ServiceConnections
                                                              select connection.ConnectionInitializedTask);

        public virtual Task WriteAsync(ServiceMessage serviceMessage)
        {
            return WriteToScopedOrRandomAvailableConnection(serviceMessage);
        }

        public async Task<bool> WriteAckableMessageAsync(ServiceMessage serviceMessage, CancellationToken cancellationToken = default)
        {
            if (!(serviceMessage is IAckableMessage ackableMessage))
            {
                throw new ArgumentException($"{nameof(serviceMessage)} is not {nameof(IAckableMessage)}");
            }

            var task = _ackHandler.CreateAck(out var id, cancellationToken);
            ackableMessage.AckId = id;

            await WriteToScopedOrRandomAvailableConnection(serviceMessage);

            var status = await task;
            switch (status)
            {
                case AckStatus.Ok:
                    return true;
                case AckStatus.NotFound:
                    return false;
                case AckStatus.Timeout:
                    throw new TimeoutException($"Ack-able message {serviceMessage.GetType()} waiting for ack timed out.");
                default:
                    // should not be hit.
                    return false;
            }
        }

        public virtual Task OfflineAsync(GracefulShutdownMode mode)
        {
            return Task.WhenAll(ServiceConnections.Select(c => RemoveConnectionAsync(c, mode)));
        }

        public Task StartGetServersPing()
        {
            if (_serversPing.Start())
            {
                // reset old value when true start.
                _serversTagContext = DefaultServersTagContext;
            }
            return Task.CompletedTask;
        }

        public Task StopGetServersPing()
        {
            _serversPing.Stop();
            return Task.CompletedTask;
        }

        // Ready for scalable containers
        public void Dispose()
        {
            _statusPing.Dispose();
            _serversPing.Dispose();
            Dispose(true);
            GC.SuppressFinalize(this);
        }

        /// <summary>
        /// Create a connection for a specific service connection type
        /// </summary>
        protected IServiceConnection CreateServiceConnectionCore(ServiceConnectionType type)
        {
            var connection = ServiceConnectionFactory.Create(Endpoint, this, type);

            connection.ConnectionStatusChanged += OnConnectionStatusChanged;
            return connection;
        }

        protected virtual async Task OnConnectionComplete(IServiceConnection serviceConnection)
        {
            if (serviceConnection == null)
            {
                throw new ArgumentNullException(nameof(serviceConnection));
            }

            serviceConnection.ConnectionStatusChanged -= OnConnectionStatusChanged;

            var index = ServiceConnections.IndexOf(serviceConnection);
            if (index != -1)
            {
                // first FixedConnectionCount connections are "fixed" and always try to restart
                if (index < FixedConnectionCount)
                {
                    await RestartFixedServiceConnectionCoreAsync(index);
                }
                // the rest are "on demand" and are only created upon request
                else
                {
                    RemoveOnDemandConnection(serviceConnection);
                }
            }
        }

        private async Task RestartFixedServiceConnectionCoreAsync(int index)
        {
            Func<Task<bool>> tryNewConnection = async () =>
            {
                var connection = CreateServiceConnectionCore(InitialConnectionType);
                ReplaceFixedConnection(index, connection);

                _ = StartCoreAsync(connection);
                await connection.ConnectionInitializedTask;

                return connection.Status == ServiceConnectionStatus.Connected;
            };
            await _backOffPolicy.CallProbeWithBackOffAsync(tryNewConnection, GetRetryDelay);
        }

        private void ReplaceFixedConnection(int index, IServiceConnection serviceConnection)
        {
            lock (_lock)
            {
                var newImmutableConnections = ServiceConnections.ToList();
                newImmutableConnections[index] = serviceConnection;
                ServiceConnections = newImmutableConnections;
            }
        }

        private void RemoveOnDemandConnection(IServiceConnection serviceConnection)
        {
            lock (_lock)
            {
                var newImmutableConnections = ServiceConnections.ToList();
                Debug.Assert(newImmutableConnections.IndexOf(serviceConnection) >= FixedConnectionCount);
                newImmutableConnections.Remove(serviceConnection);
                ServiceConnections = newImmutableConnections;
            }
        }

        protected void AddOnDemandConnection(IServiceConnection serviceConnection)
        {
            lock (_lock)
            {
                var newImmutableConnections = ServiceConnections.ToList();
                newImmutableConnections.Add(serviceConnection);
                Debug.Assert(newImmutableConnections.IndexOf(serviceConnection) >= FixedConnectionCount);
                ServiceConnections = newImmutableConnections;
            }
        }

        protected virtual void Dispose(bool disposing)
        {
            if (disposing)
            {
                _ackHandler.Dispose();
            }
        }

        protected virtual ServiceConnectionStatus GetStatus()
        {
            return ServiceConnections.Any(s => s.Status == ServiceConnectionStatus.Connected)
                ? ServiceConnectionStatus.Connected
                : ServiceConnectionStatus.Disconnected;
        }

        protected async Task WriteFinAsync(IServiceConnection c, GracefulShutdownMode mode)
        {
            var message = RuntimeServicePingMessage.GetFinPingMessage(mode);
            await c.WriteAsync(message);
        }

        protected async Task RemoveConnectionAsync(IServiceConnection c, GracefulShutdownMode mode)
        {
            var retry = 0;
            while (retry < MaxRetryRemoveSeverConnection)
            {
                using var source = new CancellationTokenSource();
                _ = WriteFinAsync(c, mode);

                var task = await Task.WhenAny(c.ConnectionOfflineTask, Task.Delay(Constants.Periods.RemoveFromServiceTimeout, source.Token));

                if (task == c.ConnectionOfflineTask)
                {
                    source.Cancel();
                    Log.ReceivedFinAckPing(Logger);
                    return;
                }
                retry++;
            }
            Log.TimeoutWaitingForFinAck(Logger, retry);
        }

        internal bool GetServiceStatus(bool active, int checkWindow, TimeSpan checkTimeSpan)
        {
            if (active)
            {
                _inactiveInfo = (0, null);
                return true;
            }
            else
            {
                var info = _inactiveInfo;
                var last = info.last ?? DateTime.UtcNow;
                var count = info.count;
                count++;
                _inactiveInfo = (count, last);

                // Inactive it only when it checks over 5 times and elapsed for over 10 minutes
                var inactive = count >= checkWindow && DateTime.UtcNow - last >= checkTimeSpan;
                return !inactive;
            }
        }

        internal static TimeSpan GetRetryDelay(int retryCount)
        {
            // retry count:   0, 1, 2, 3, 4,  5,  6,  ...
            // delay seconds: 1, 2, 4, 8, 16, 32, 60, ...
            if (retryCount > 5)
            {
                return TimeSpan.FromMinutes(1) + ReconnectInterval;
            }
            return TimeSpan.FromSeconds(1 << retryCount) + ReconnectInterval;
        }

        private void OnStatusChanged(StatusChange obj)
        {
            var online = obj.NewStatus == ServiceConnectionStatus.Connected;
            Endpoint.Online = online;
            if (!online)
            {
                Log.EndpointOffline(Logger, Endpoint);
            }
            else
            {
                Log.EndpointOnline(Logger, Endpoint);
            }
        }

        private void OnConnectionStatusChanged(StatusChange obj)
        {
            if (obj.NewStatus == ServiceConnectionStatus.Connected && Status != ServiceConnectionStatus.Connected)
            {
                Status = GetStatus();
            }
            else if (obj.NewStatus == ServiceConnectionStatus.Disconnected && Status != ServiceConnectionStatus.Disconnected)
            {
                Status = GetStatus();
            }
        }



        private async Task WriteToScopedOrRandomAvailableConnection(ServiceMessage serviceMessage)
        {
<<<<<<< HEAD
            if (!(serviceMessage is PingMessage))
            {
                Console.WriteLine();
            }
            if (ClientConnectionScope.IsScopeEstablished)
            {
                var containers = ClientConnectionScope.OutboundServiceConnections;
                WeakReference<IServiceConnection> connectionWr = null;
                containers?.TryGetValue(Endpoint, out connectionWr);

                //var myWr = new WeakReference<IServiceConnection>(null);
                //var wr = containers?.GetOrAdd(Endpoint.GetHashCode(), myWr);
                //if (wr == myWr)
                //{
                //    // find connection, etc
                //}
                //else
                //{
                //    // await TaskCompletionSource from the element
                //}

                // special case: established scope but nothing for this endpoint
                // this is either a secondary endpoint or a customer-established scope
                //if (containers != null && connectionWr == null)
                //{
                //    // todo: decide whether just GetOrAdd for an unproven connection or to wait for the send?
                //    connectionWr = containers.GetOrAdd(Endpoint, (ep)=> {
                //        var wr = new WeakReference<IServiceConnection>(null);
                //        return wr;
                //    });
                //}

                IServiceConnection connection = null;
                connectionWr?.TryGetTarget(out connection);

                bool correctContainer = false;
                if (connection != null)
                {
                    // double check
                    foreach (var c in _fixedServiceConnections)
                    {
                        if (c.GetHashCode() == connection.GetHashCode())
                        {
                            correctContainer = true;
                            break;
                        }
                    }

                    if (!correctContainer)
                    {
                        connection = null;
                    }
                }

                if (connection != null)
                {
                    Console.WriteLine();
                }

                var connectionUsed = await WriteWithRetry(serviceMessage, connection);

                // Try to persist the connection choice for the subsequent calls within the same async flow
                // todo: what if there are concurrent writes??
                // lock on something?
                // rework after verifying the basic switch over
                // for both primary and secondary


                if (connectionUsed != connection)
                {
                    ClientConnectionScope.OutboundServiceConnections[Endpoint] = new WeakReference<IServiceConnection>(connectionUsed);
                }

            }
            else
            {
                await WriteWithRetry(serviceMessage, null);
            }
        }

        private async Task<IServiceConnection> WriteWithRetry(ServiceMessage serviceMessage, IServiceConnection connection)
=======
            // ServiceConnections can change the collection underneath so we make a local copy and pass it along
            var currentConnections = ServiceConnections;
            return WriteWithRetry(serviceMessage, currentConnections, StaticRandom.Next(-currentConnections.Count, currentConnections.Count), currentConnections.Count);
        }

        private async Task WriteWithRetry(ServiceMessage serviceMessage, List<IServiceConnection> currentConnections, int initial, int count)
>>>>>>> 9a605465
        {
            // go through all the connections, it can be useful when one of the remote service instances is down
            var initial = StaticRandom.Next(-FixedConnectionCount, FixedConnectionCount);
            var maxRetry = FixedConnectionCount;
            var retry = 0;
            var index = (initial & int.MaxValue) % FixedConnectionCount;
            var direction = initial > 0 ? 1 : FixedConnectionCount - 1;

            // ensure a full sweep starting with a connection flowed with the async context
            while (retry <= maxRetry)
            {
<<<<<<< HEAD
=======
                var connection = currentConnections[index];
>>>>>>> 9a605465
                if (connection != null && connection.Status == ServiceConnectionStatus.Connected)
                {
                    try
                    {
                        // still possible the connection is not valid
                        await connection.WriteAsync(serviceMessage);
                        return connection;
                    }
                    catch (ServiceConnectionNotActiveException)
                    {
                        if (retry == maxRetry - 1)
                        {
                            throw;
                        }
                    }
                }

                // try current index instead
                connection = FixedServiceConnections[index];

                retry++;
                index = (index + direction) % FixedConnectionCount;
            }

            throw new ServiceConnectionNotActiveException();
        }

        private IEnumerable<IServiceConnection> CreateFixedServiceConnection(int count)
        {
            for (int i = 0; i < count; i++)
            {
                yield return CreateServiceConnectionCore(InitialConnectionType);
            }
        }

        private Task WriteServiceStatusPingAsync()
        {
            return SafeWriteAsync(RuntimeServicePingMessage.GetStatusPingMessage(true));
        }

        private Task WriteServersPingAsync()
        {
            if (Stopwatch.GetTimestamp() - _serversTagContext.Item2 > DefaultServersPingTimeoutTicks)
            {
                // reset value if expired.
                _serversTagContext = DefaultServersTagContext;
            }

            return SafeWriteAsync(RuntimeServicePingMessage.GetServersPingMessage());
        }

        private async Task SafeWriteAsync(ServiceMessage serviceMessage)
        {
            try
            {
                await WriteAsync(serviceMessage);
            }
            catch
            {
            }
        }

        private sealed class CustomizedPingTimer : IDisposable
        {
            private readonly object _lock = new object();
            private readonly long _defaultPingTicks;

            private readonly string _pingName;
            private readonly Func<Task> _writePing;
            private readonly TimeSpan _dueTime;
            private readonly TimeSpan _intervalTime;
            private readonly ILogger _logger;

            // Considering parallel add endpoints to save time,
            // Add a counter control multiple time call Start() and Stop() correctly.
            private long _counter = 0;

            private long _lastSendTimestamp = 0;
            private TimerAwaitable _timer;

            public CustomizedPingTimer(ILogger logger, string pingName, Func<Task> writePing, TimeSpan dueTime, TimeSpan intervalTime)
            {
                _logger = logger;
                _pingName = pingName;
                _writePing = writePing;
                _dueTime = dueTime;
                _intervalTime = intervalTime;
                _defaultPingTicks = intervalTime.Seconds * Stopwatch.Frequency;

                _timer = Init();
            }

            public bool Start()
            {
                if (Interlocked.Increment(ref _counter) == 1)
                {
                    _timer.Start();
                    _ = PingAsync(_timer);
                    return true;
                }
                return false;
            }

            public void Stop()
            {
                // might be called by multi-thread, lock to ensure thread-safe for _counter update
                lock (_lock)
                {
                    if (Interlocked.Read(ref _counter) == 0)
                    {
                        // Avoid wrong Stop() to break _counter in further scale
                        Log.TimerAlreadyStopped(_logger, _pingName);
                        return;
                    }
                    if (Interlocked.Decrement(ref _counter) == 0)
                    {
                        _timer.Stop();
                    }
                }
            }

            public void Dispose()
            {
                _timer.Stop();
            }

            private TimerAwaitable Init()
            {
                Log.StartingPingTimer(_logger, _pingName, _intervalTime);

                _lastSendTimestamp = Stopwatch.GetTimestamp();
                var timer = new TimerAwaitable(_dueTime, _intervalTime);

                return timer;
            }

            private async Task PingAsync(TimerAwaitable timer)
            {
                while (await timer)
                {
                    try
                    {
                        // Check if last send time is longer than default keep-alive ticks and then send ping
                        if (Stopwatch.GetTimestamp() - Interlocked.Read(ref _lastSendTimestamp) > _defaultPingTicks)
                        {
                            await _writePing.Invoke();

                            Interlocked.Exchange(ref _lastSendTimestamp, Stopwatch.GetTimestamp());
                            Log.SentPing(_logger, _pingName);
                        }
                    }
                    catch (Exception e)
                    {
                        Log.FailedSendingPing(_logger, _pingName, e);
                    }
                }
            }
        }

        private static class Log
        {
            private static readonly Action<ILogger, string, string, Exception> _endpointOnline =
                LoggerMessage.Define<string, string>(LogLevel.Information, new EventId(1, "EndpointOnline"), "Hub '{hub}' is now connected to '{endpoint}'.");

            private static readonly Action<ILogger, string, string, Exception> _endpointOffline =
                LoggerMessage.Define<string, string>(LogLevel.Error, new EventId(2, "EndpointOffline"), "Hub '{hub}' is now disconnected from '{endpoint}'. Please check log for detailed info.");

            private static readonly Action<ILogger, Exception> _receivedFinAckPing =
                LoggerMessage.Define(LogLevel.Information, new EventId(3, "ReceivedFinAckPing"), "Received FinAck ping.");

            private static readonly Action<ILogger, int, Exception> _timeoutWaitingForFinAck =
                LoggerMessage.Define<int>(LogLevel.Error, new EventId(4, "TimeoutWaitingForFinAck"), "Fail to receive FinAckPing after retry {retryCount} times.");

            private static readonly Action<ILogger, string, double, Exception> _startingPingTimer =
                LoggerMessage.Define<string, double>(LogLevel.Debug, new EventId(5, "StartingPingTimer"), "Starting { pingName } ping timer. Duration: {KeepAliveInterval:0.00}ms");

            private static readonly Action<ILogger, string, Exception> _sentPing =
                LoggerMessage.Define<string>(LogLevel.Debug, new EventId(6, "SentPing"), "Sent a { pingName } ping message to service.");

            private static readonly Action<ILogger, string, Exception> _failedSendingPing =
                LoggerMessage.Define<string>(LogLevel.Warning, new EventId(7, "FailedSendingPing"), "Failed sending a { pingName } ping message to service.");

            private static readonly Action<ILogger, bool, ServiceEndpoint, string, Exception> _receivedServiceStatusPing =
                LoggerMessage.Define<bool, ServiceEndpoint, string>(LogLevel.Debug, new EventId(8, "ReceivedServiceStatusPing"), "Received a service status active={isActive} from {endpoint} for hub {hub}.");

            private static readonly Action<ILogger, ServiceEndpoint, string, Exception> _receivedServersTagPing =
                LoggerMessage.Define<ServiceEndpoint, string>(LogLevel.Debug, new EventId(9, "ReceivedServersTagPing"), "Received a servers tag ping from {endpoint} for hub {hub}.");

            private static readonly Action<ILogger, string, Exception> _timerAlreadyStopped =
                LoggerMessage.Define<string>(LogLevel.Warning, new EventId(10, "TimerAlreadyStopped"), "Failed to stop {pingName} timer as it's not started");

            public static void EndpointOnline(ILogger logger, HubServiceEndpoint endpoint)
            {
                _endpointOnline(logger, endpoint.Hub, endpoint.ToString(), null);
            }

            public static void EndpointOffline(ILogger logger, HubServiceEndpoint endpoint)
            {
                _endpointOffline(logger, endpoint.Hub, endpoint.ToString(), null);
            }

            public static void ReceivedFinAckPing(ILogger logger)
            {
                _receivedFinAckPing(logger, null);
            }

            public static void TimeoutWaitingForFinAck(ILogger logger, int retryCount)
            {
                _timeoutWaitingForFinAck(logger, retryCount, null);
            }

            public static void StartingPingTimer(ILogger logger, string pingName, TimeSpan keepAliveInterval)
            {
                _startingPingTimer(logger, pingName, keepAliveInterval.TotalMilliseconds, null);
            }

            public static void SentPing(ILogger logger, string pingName)
            {
                _sentPing(logger, pingName, null);
            }

            public static void FailedSendingPing(ILogger logger, string pingName, Exception exception)
            {
                _failedSendingPing(logger, pingName, exception);
            }

            public static void ReceivedServiceStatusPing(ILogger logger, bool isActive, HubServiceEndpoint endpoint)
            {
                _receivedServiceStatusPing(logger, isActive, endpoint, endpoint.Hub, null);
            }

            public static void ReceivedServersTagPing(ILogger logger, HubServiceEndpoint endpoint)
            {
                _receivedServersTagPing(logger, endpoint, endpoint.Hub, null);
            }

            public static void TimerAlreadyStopped(ILogger logger, string pingName)
            {
                _timerAlreadyStopped(logger, pingName, null);
            }
        }
    }
}<|MERGE_RESOLUTION|>--- conflicted
+++ resolved
@@ -1,15 +1,16 @@
 ﻿// Copyright (c) Microsoft. All rights reserved.
 // Licensed under the MIT license. See LICENSE file in the project root for full license information.
 
+using Microsoft.Azure.SignalR.Common;
+using Microsoft.Azure.SignalR.Protocol;
+using Microsoft.Extensions.Logging;
 using System;
+using System.Collections.Concurrent;
 using System.Collections.Generic;
 using System.Diagnostics;
 using System.Linq;
 using System.Threading;
 using System.Threading.Tasks;
-using Microsoft.Azure.SignalR.Common;
-using Microsoft.Azure.SignalR.Protocol;
-using Microsoft.Extensions.Logging;
 
 namespace Microsoft.Azure.SignalR
 {
@@ -461,115 +462,72 @@
             }
         }
 
-
-
         private async Task WriteToScopedOrRandomAvailableConnection(ServiceMessage serviceMessage)
         {
-<<<<<<< HEAD
-            if (!(serviceMessage is PingMessage))
-            {
-                Console.WriteLine();
-            }
+            // ServiceConnections can change the collection underneath so we make a local copy and pass it along
+            var currentConnections = ServiceConnections;
+
             if (ClientConnectionScope.IsScopeEstablished)
             {
+                // see if the execution context already has the connection stored for this container
                 var containers = ClientConnectionScope.OutboundServiceConnections;
+                Debug.Assert(containers != null);
                 WeakReference<IServiceConnection> connectionWr = null;
-                containers?.TryGetValue(Endpoint, out connectionWr);
-
-                //var myWr = new WeakReference<IServiceConnection>(null);
-                //var wr = containers?.GetOrAdd(Endpoint.GetHashCode(), myWr);
-                //if (wr == myWr)
-                //{
-                //    // find connection, etc
-                //}
-                //else
-                //{
-                //    // await TaskCompletionSource from the element
-                //}
-
-                // special case: established scope but nothing for this endpoint
-                // this is either a secondary endpoint or a customer-established scope
-                //if (containers != null && connectionWr == null)
-                //{
-                //    // todo: decide whether just GetOrAdd for an unproven connection or to wait for the send?
-                //    connectionWr = containers.GetOrAdd(Endpoint, (ep)=> {
-                //        var wr = new WeakReference<IServiceConnection>(null);
-                //        return wr;
-                //    });
-                //}
-
+                containers.TryGetValue(Endpoint, out connectionWr);
                 IServiceConnection connection = null;
                 connectionWr?.TryGetTarget(out connection);
 
-                bool correctContainer = false;
                 if (connection != null)
                 {
-                    // double check
-                    foreach (var c in _fixedServiceConnections)
-                    {
-                        if (c.GetHashCode() == connection.GetHashCode())
-                        {
-                            correctContainer = true;
-                            break;
-                        }
-                    }
-
-                    if (!correctContainer)
-                    {
-                        connection = null;
-                    }
-                }
-
-                if (connection != null)
-                {
-                    Console.WriteLine();
-                }
-
-                var connectionUsed = await WriteWithRetry(serviceMessage, connection);
+                    Debug.Assert(IsCorrectContainer(connection, currentConnections));
+                }
+
+                var connectionUsed = await WriteWithRetry(serviceMessage, connection, currentConnections);
+
+                // Todo
+                // There is currently no synchronization involved in selecting/persisting connection
+                // This is only a concern when there are concurrent writes involved and
+                // when we need to change the connection (e.g. the currently persisted connection is bad) or
+                // when we need to make the initial connection selection (e.g. no secondary connection in async local yet)
+                // This can lead to using multiple connections and out of order messages in these corner cases.
 
                 // Try to persist the connection choice for the subsequent calls within the same async flow
-                // todo: what if there are concurrent writes??
-                // lock on something?
-                // rework after verifying the basic switch over
-                // for both primary and secondary
-
-
                 if (connectionUsed != connection)
                 {
                     ClientConnectionScope.OutboundServiceConnections[Endpoint] = new WeakReference<IServiceConnection>(connectionUsed);
                 }
-
             }
             else
             {
-                await WriteWithRetry(serviceMessage, null);
-            }
-        }
-
-        private async Task<IServiceConnection> WriteWithRetry(ServiceMessage serviceMessage, IServiceConnection connection)
-=======
-            // ServiceConnections can change the collection underneath so we make a local copy and pass it along
-            var currentConnections = ServiceConnections;
-            return WriteWithRetry(serviceMessage, currentConnections, StaticRandom.Next(-currentConnections.Count, currentConnections.Count), currentConnections.Count);
-        }
-
-        private async Task WriteWithRetry(ServiceMessage serviceMessage, List<IServiceConnection> currentConnections, int initial, int count)
->>>>>>> 9a605465
+                await WriteWithRetry(serviceMessage, null, currentConnections);
+            }
+        }
+
+        private static bool IsCorrectContainer(IServiceConnection connection, List<IServiceConnection> currentConnections)
+        {
+            foreach (var c in currentConnections)
+            {
+                if (c.GetHashCode() == connection.GetHashCode())
+                {
+                    return true;
+                }
+            }
+            return false;
+        }
+
+        private async Task<IServiceConnection> WriteWithRetry(ServiceMessage serviceMessage, IServiceConnection connection, List<IServiceConnection> currentConnections)
         {
             // go through all the connections, it can be useful when one of the remote service instances is down
-            var initial = StaticRandom.Next(-FixedConnectionCount, FixedConnectionCount);
-            var maxRetry = FixedConnectionCount;
+            var count = currentConnections.Count;
+            var initial = StaticRandom.Next(count, count);
+            var maxRetry = count;
             var retry = 0;
-            var index = (initial & int.MaxValue) % FixedConnectionCount;
-            var direction = initial > 0 ? 1 : FixedConnectionCount - 1;
-
-            // ensure a full sweep starting with a connection flowed with the async context
+            var index = (initial & int.MaxValue) % count;
+            var direction = initial > 0 ? 1 : count - 1;
+
+            // ensure a full sweep starting with the connection flowed with the async context
             while (retry <= maxRetry)
             {
-<<<<<<< HEAD
-=======
-                var connection = currentConnections[index];
->>>>>>> 9a605465
                 if (connection != null && connection.Status == ServiceConnectionStatus.Connected)
                 {
                     try
@@ -588,10 +546,10 @@
                 }
 
                 // try current index instead
-                connection = FixedServiceConnections[index];
+                connection = currentConnections[index];
 
                 retry++;
-                index = (index + direction) % FixedConnectionCount;
+                index = (index + direction) % count;
             }
 
             throw new ServiceConnectionNotActiveException();
