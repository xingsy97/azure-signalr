--- conflicted
+++ resolved
@@ -1,10 +1,6 @@
 <Project>
   <PropertyGroup>
-<<<<<<< HEAD
-    <VersionPrefix>1.1.1</VersionPrefix>
-=======
     <VersionPrefix>1.1.2</VersionPrefix>
->>>>>>> 8ed9c678
     <VersionSuffix>preview1</VersionSuffix>
     <PackageVersion Condition="'$(IsFinalBuild)' == 'true' AND '$(VersionSuffix)' == 'rtm' ">$(VersionPrefix)</PackageVersion>
     <PackageVersion Condition="'$(IsFinalBuild)' == 'true' AND '$(VersionSuffix)' != 'rtm' ">$(VersionPrefix)-$(VersionSuffix)-final</PackageVersion>
